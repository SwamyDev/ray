--- conflicted
+++ resolved
@@ -2,16 +2,12 @@
 from __future__ import division
 from __future__ import print_function
 
-<<<<<<< HEAD
-from ray.rllib.utils.annotations import override
-=======
 import logging
 import numpy as np
 import tensorflow as tf
 import threading
 
 from ray.rllib.evaluation.sample_batch import MultiAgentBatch
->>>>>>> ff5e3384
 from ray.rllib.utils.annotations import PublicAPI
 
 logger = logging.getLogger(__name__)
@@ -30,23 +26,6 @@
         """
         raise NotImplementedError
 
-<<<<<<< HEAD
-
-class SamplerInput(InputReader):
-    """Reads input experiences from an existing sampler."""
-
-    def __init__(self, sampler):
-        self.sampler = sampler
-
-    @override(InputReader)
-    def next(self):
-        batches = [self.sampler.get_data()]
-        batches.extend(self.sampler.get_extra_batches())
-        if len(batches) > 1:
-            return batches[0].concat_samples(batches)
-        else:
-            return batches[0]
-=======
     @PublicAPI
     def tf_input_ops(self, queue_size=1):
         """Returns TensorFlow queue ops for reading inputs from this reader.
@@ -136,5 +115,4 @@
                 batch = self.input_reader.next()
                 self.enqueue(batch)
             except Exception:
-                logger.exception("Error reading from input")
->>>>>>> ff5e3384
+                logger.exception("Error reading from input")